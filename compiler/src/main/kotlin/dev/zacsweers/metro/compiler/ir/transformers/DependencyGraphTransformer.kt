--- conflicted
+++ resolved
@@ -835,403 +835,6 @@
     }
   }
 
-<<<<<<< HEAD
-  private fun createBindingGraph(node: DependencyGraphNode): IrBindingGraph {
-    val graph =
-      IrBindingGraph(
-        this,
-        newBindingStack = {
-          IrBindingStack(node.sourceGraph, loggerFor(MetroLogger.Type.BindingGraphConstruction))
-        },
-      )
-
-    // Add explicit bindings from @Provides methods
-    val bindingStack =
-      IrBindingStack(
-        node.sourceGraph,
-        metroContext.loggerFor(MetroLogger.Type.BindingGraphConstruction),
-      )
-
-    // Add instance parameters
-    val graphInstanceBinding =
-      Binding.BoundInstance(
-        node.typeKey,
-        "${node.sourceGraph.name}Provider",
-        node.sourceGraph.location(),
-      )
-    graph.addBinding(node.typeKey, graphInstanceBinding, bindingStack)
-
-    // Mapping of supertypes to aliased bindings
-    // We populate this for the current graph type first and then
-    // add to them when processing extended parent graphs IFF there
-    // is not already an existing entry. We do it this way to handle
-    // cases where both the child graph and parent graph implement
-    // a shared interface. In this scenario, the child alias wins
-    // and we do not need to try to add another (duplicate) binding
-    val superTypeToAlias = mutableMapOf<IrTypeKey, IrTypeKey>()
-
-    // Add aliases for all its supertypes
-    // TODO dedupe supertype iteration
-    for (superType in node.supertypes) {
-      val superTypeKey = IrTypeKey(superType)
-      superTypeToAlias.putIfAbsent(superTypeKey, node.typeKey)
-    }
-
-    val providerFactoriesToAdd = buildList {
-      addAll(node.providerFactories)
-      addAll(
-        node.allExtendedNodes.flatMap { (_, extendedNode) ->
-          extendedNode.providerFactories.filterNot {
-            // Do not include scoped providers as these should _only_ come from this graph
-            // instance
-            it.second.annotations.isScoped
-          }
-        }
-      )
-    }
-
-    providerFactoriesToAdd.forEach { (typeKey, providerFactory) ->
-      // Track a lookup of the provider class for IC
-      trackClassLookup(node.sourceGraph, providerFactory.clazz)
-
-      val contextKey =
-        if (providerFactory.annotations.isIntoMultibinding) {
-          IrContextualTypeKey.create(
-            typeKey.transformMultiboundQualifier(metroContext, providerFactory.annotations)
-          )
-        } else {
-          IrContextualTypeKey.create(typeKey)
-        }
-      val provider =
-        Binding.Provided(
-          providerFactory = providerFactory,
-          contextualTypeKey = contextKey,
-          parameters = providerFactory.parameters,
-          annotations = providerFactory.annotations,
-        )
-
-      if (provider.isIntoMultibinding) {
-        val originalQualifier = providerFactory.providesFunction.qualifierAnnotation()
-        graph
-          .getOrCreateMultibinding(
-            pluginContext = pluginContext,
-            annotations = providerFactory.annotations,
-            contextKey = contextKey,
-            declaration = providerFactory.providesFunction,
-            originalQualifier = originalQualifier,
-            bindingStack = bindingStack,
-          )
-          .sourceBindings
-          .add(contextKey.typeKey)
-      }
-
-      graph.addBinding(contextKey.typeKey, provider, bindingStack)
-    }
-
-    // Add aliases ("@Binds")
-    val bindsFunctionsToAdd = buildList {
-      addAll(node.bindsFunctions)
-      // Exclude scoped Binds, those will be exposed via provider field accessor
-      addAll(node.allExtendedNodes.values.filter { it.isExtendable }.flatMap { it.bindsFunctions })
-    }
-    bindsFunctionsToAdd.forEach { (bindingCallable, initialContextKey) ->
-      val annotations = bindingCallable.annotations
-      val parameters = bindingCallable.ir.parameters(metroContext)
-      // TODO what about T -> T but into multibinding
-      val bindsImplType =
-        if (annotations.isBinds) {
-          parameters.extensionOrFirstParameter?.contextualTypeKey
-            ?: error(
-              "Missing receiver parameter for @Binds function: ${bindingCallable.ir.dumpKotlinLike()} in class ${bindingCallable.ir.parentAsClass.classId}"
-            )
-        } else {
-          null
-        }
-
-      val contextKey =
-        if (annotations.isIntoMultibinding) {
-          IrContextualTypeKey.create(
-            initialContextKey.typeKey.transformMultiboundQualifier(metroContext, annotations)
-          )
-        } else {
-          initialContextKey
-        }
-
-      val binding =
-        Binding.Alias(
-          contextKey.typeKey,
-          bindsImplType!!.typeKey,
-          bindingCallable.ir,
-          parameters,
-          annotations,
-        )
-
-      if (annotations.isIntoMultibinding) {
-        graph
-          .getOrCreateMultibinding(
-            pluginContext,
-            annotations,
-            contextKey,
-            bindingCallable.ir,
-            annotations.qualifier,
-            bindingStack,
-          )
-          .sourceBindings
-          .add(binding.typeKey)
-      }
-
-      graph.addBinding(binding.typeKey, binding, bindingStack)
-    }
-
-    node.creator?.parameters?.regularParameters.orEmpty().forEach { creatorParam ->
-      // Only expose the binding if it's a bound instance or extended graph. Included containers are
-      // not directly available
-      if (creatorParam.isBindsInstance || creatorParam.isExtends) {
-        val paramTypeKey = creatorParam.typeKey
-        graph.addBinding(paramTypeKey, Binding.BoundInstance(creatorParam), bindingStack)
-      }
-    }
-
-    // Traverse all parent graph supertypes to create binding aliases as needed
-    node.allExtendedNodes.forEach { (typeKey, extendedNode) ->
-      // If it's a contributed graph, add an alias for the parent types since that's what
-      // bindings will look for. i.e. $$ContributedLoggedInGraph -> LoggedInGraph + supertypes
-      for (superType in extendedNode.supertypes) {
-        val parentTypeKey = IrTypeKey(superType)
-
-        // Ignore the graph declaration itself, handled separately
-        if (parentTypeKey == typeKey) continue
-
-        superTypeToAlias.putIfAbsent(parentTypeKey, typeKey)
-      }
-    }
-
-    // Now that we've processed all supertypes
-    superTypeToAlias.forEach { (superTypeKey, aliasedType) ->
-      // We may have already added a `@Binds` declaration explicitly, this is ok!
-      // TODO warning?
-      if (superTypeKey !in graph) {
-        graph.addBinding(
-          superTypeKey,
-          Binding.Alias(
-            superTypeKey,
-            aliasedType,
-            null,
-            Parameters.empty(),
-            MetroAnnotations.none(),
-          ),
-          bindingStack,
-        )
-      }
-    }
-
-    val accessorsToAdd = buildList {
-      addAll(node.accessors)
-      addAll(
-        node.allExtendedNodes.flatMap { (_, extendedNode) ->
-          // Pass down @Multibinds declarations in the same way we do for multibinding providers
-          extendedNode.accessors.filter { it.first.annotations.isMultibinds }
-        }
-      )
-    }
-
-    accessorsToAdd.forEach { (getter, contextualTypeKey) ->
-      val multibinds = getter.annotations.multibinds
-      val isMultibindingDeclaration = multibinds != null
-
-      if (isMultibindingDeclaration) {
-        if (contextualTypeKey.typeKey !in graph) {
-          val multibinding =
-            Binding.Multibinding.fromMultibindsDeclaration(
-              metroContext,
-              getter,
-              multibinds,
-              contextualTypeKey,
-            )
-          graph.addBinding(contextualTypeKey.typeKey, multibinding, bindingStack)
-        } else {
-          // If it's already in the graph, ensure its allowEmpty is up to date and update its
-          // location
-          val allowEmpty = multibinds.ir.getSingleConstBooleanArgumentOrNull() ?: false
-          graph
-            .requireBinding(contextualTypeKey.typeKey, bindingStack)
-            .expectAs<Binding.Multibinding>()
-            .let {
-              it.allowEmpty = allowEmpty
-              it.declaration = getter.ir
-            }
-        }
-      } else {
-        graph.addAccessor(
-          contextualTypeKey,
-          IrBindingStack.Entry.requestedAt(contextualTypeKey, getter.ir),
-        )
-      }
-    }
-
-    // Add bindings from graph dependencies
-    // TODO dedupe this allDependencies iteration with graph gen
-    // TODO try to make accessors in this single-pass
-    node.allIncludedNodes.forEach { depNode ->
-      val accessorNames =
-        depNode.proto?.provider_field_names?.toSet().orEmpty() +
-          depNode.proto?.instance_field_names?.toSet().orEmpty()
-      // Only add accessors for included types. If they're an accessor to a scoped provider, they
-      // will be handled by the provider field accessor later
-      for ((getter, contextualTypeKey) in depNode.accessors) {
-        val name = getter.ir.name.asString()
-        if (name.removeSuffix(Symbols.StringNames.METRO_ACCESSOR) in accessorNames) {
-          // We'll handle this farther down
-          continue
-        }
-        graph.addBinding(
-          contextualTypeKey.typeKey,
-          Binding.GraphDependency(
-            graph = depNode.sourceGraph,
-            getter = getter.ir,
-            isProviderFieldAccessor = false,
-            typeKey = contextualTypeKey.typeKey,
-          ),
-          bindingStack,
-        )
-        // Record a lookup for IC
-        trackFunctionCall(node.sourceGraph, getter.ir)
-      }
-    }
-
-    node.allExtendedNodes.forEach { (_, depNode) ->
-      if (depNode.isExtendable && depNode.proto != null) {
-        val providerFieldAccessorsByName = mutableMapOf<Name, MetroSimpleFunction>()
-        val instanceFieldAccessorsByName = mutableMapOf<Name, MetroSimpleFunction>()
-
-        val providerFieldsSet = depNode.proto.provider_field_names.toSet()
-        val instanceFieldsSet = depNode.proto.instance_field_names.toSet()
-
-        val graphImpl = depNode.sourceGraph.metroGraphOrFail
-        for (accessor in graphImpl.functions) {
-          // Exclude toString/equals/hashCode or use marker annotation?
-          if (accessor.isInheritedFromAny(pluginContext.irBuiltIns)) {
-            continue
-          }
-          when (accessor.name.asString().removeSuffix(Symbols.StringNames.METRO_ACCESSOR)) {
-            in providerFieldsSet -> {
-              val metroFunction = metroFunctionOf(accessor)
-              providerFieldAccessorsByName[metroFunction.ir.name] = metroFunction
-            }
-            in instanceFieldsSet -> {
-              val metroFunction = metroFunctionOf(accessor)
-              instanceFieldAccessorsByName[metroFunction.ir.name] = metroFunction
-            }
-          }
-        }
-
-        depNode.proto.provider_field_names.forEach { providerField ->
-          val accessor =
-            providerFieldAccessorsByName.getValue(
-              "${providerField}${Symbols.StringNames.METRO_ACCESSOR}".asName()
-            )
-          val contextualTypeKey = IrContextualTypeKey.from(this, accessor.ir)
-          val existingBinding = graph.findBinding(contextualTypeKey.typeKey)
-          if (existingBinding != null) {
-            // If it's a graph type we can just proceed, can happen with common ancestors
-            val rawType = existingBinding.typeKey.type.rawTypeOrNull()
-            if (rawType?.annotationsIn(symbols.dependencyGraphAnnotations).orEmpty().any()) {
-              return@forEach
-            }
-          }
-          graph.addBinding(
-            contextualTypeKey.typeKey,
-            Binding.GraphDependency(
-              graph = depNode.sourceGraph,
-              getter = accessor.ir,
-              isProviderFieldAccessor = true,
-              typeKey = contextualTypeKey.typeKey,
-            ),
-            bindingStack,
-          )
-          // Record a lookup for IC
-          trackFunctionCall(node.sourceGraph, accessor.ir)
-        }
-
-        depNode.proto.instance_field_names.forEach { instanceField ->
-          val accessor =
-            instanceFieldAccessorsByName.getValue(
-              "${instanceField}${Symbols.StringNames.METRO_ACCESSOR}".asName()
-            )
-          val contextualTypeKey = IrContextualTypeKey.from(this, accessor.ir)
-          val existingBinding = graph.findBinding(contextualTypeKey.typeKey)
-          if (existingBinding != null) {
-            // If it's a graph type we can just proceed, can happen with common ancestors
-            val rawType = existingBinding.typeKey.type.rawTypeOrNull()
-            if (rawType?.annotationsIn(symbols.dependencyGraphAnnotations).orEmpty().any()) {
-              return@forEach
-            }
-          }
-          graph.addBinding(
-            contextualTypeKey.typeKey,
-            Binding.GraphDependency(
-              graph = depNode.sourceGraph,
-              getter = accessor.ir,
-              isProviderFieldAccessor = true,
-              typeKey = contextualTypeKey.typeKey,
-            ),
-            bindingStack,
-          )
-          // Record a lookup for IC
-          trackFunctionCall(node.sourceGraph, accessor.ir)
-        }
-      }
-    }
-
-    // Add MembersInjector bindings defined on injector functions
-    node.injectors.forEach { (injector, typeKey) ->
-      val contextKey = IrContextualTypeKey(typeKey)
-      val entry = IrBindingStack.Entry.requestedAt(contextKey, injector.ir)
-
-      graph.addInjector(typeKey, entry)
-      bindingStack.withEntry(entry) {
-        val targetClass = injector.ir.regularParameters.single().type.rawType()
-        val generatedInjector = membersInjectorTransformer.getOrGenerateInjector(targetClass)
-        val allParams = generatedInjector?.injectFunctions?.values?.toList().orEmpty()
-        val parameters =
-          when (allParams.size) {
-            0 -> Parameters.empty()
-            1 -> allParams.first()
-            else -> allParams.reduce { current, next -> current.mergeValueParametersWith(next) }
-          }
-
-        val binding =
-          Binding.MembersInjected(
-            contextKey,
-            // Need to look up the injector class and gather all params
-            parameters =
-              Parameters(
-                injector.callableId,
-                null,
-                null,
-                parameters.regularParameters,
-                parameters.contextParameters,
-                null,
-              ),
-            reportableLocation = injector.ir.location(),
-            function = injector.ir,
-            isFromInjectorFunction = true,
-            targetClassId = targetClass.classIdOrFail,
-          )
-
-        graph.addBinding(typeKey, binding, bindingStack)
-      }
-    }
-
-    // Don't eagerly create bindings for injectable types, they'll be created on-demand
-    // when dependencies are analyzed
-    // TODO collect unused bindings?
-
-    return graph
-  }
-
-=======
->>>>>>> 10788e4d
   private fun implementCreatorFunctions(
     sourceGraph: IrClass,
     creator: DependencyGraphNode.Creator?,
